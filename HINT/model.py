import pickle
from copy import deepcopy
from functools import reduce

import matplotlib.pyplot as plt
import numpy as np
import torch
import torch.nn.functional as F
from module import GCN, Highway
from sklearn.metrics import (accuracy_score, average_precision_score, f1_score,
                             precision_score, recall_score, roc_auc_score)
from torch import nn
from torch.autograd import Variable
from tqdm import tqdm

torch.manual_seed(0)


class Interaction(nn.Sequential):
<<<<<<< HEAD
    def __init__(self, molecule_encoder, disease_encoder, protocol_encoder,
                 device,
                 global_embed_size,
                 highway_num_layer,
                 prefix_name,
                 epoch=20,
                 lr=3e-4,
                 weight_decay=0,
                 ):
        super(Interaction, self).__init__()
        self.molecule_encoder = molecule_encoder
        self.disease_encoder = disease_encoder
        self.protocol_encoder = protocol_encoder
        self.global_embed_size = global_embed_size
        self.highway_num_layer = highway_num_layer
        self.feature_dim = self.molecule_encoder.embedding_size + \
            self.disease_encoder.embedding_size + self.protocol_encoder.embedding_size
        self.epoch = epoch
        self.lr = lr
        self.weight_decay = weight_decay
        self.save_name = prefix_name + '_interaction'

        self.f = F.relu
        self.loss = nn.BCEWithLogitsLoss()

        # NN
        self.encoder2interaction_fc = nn.Linear(self.feature_dim, self.global_embed_size).to(device)
        self.encoder2interaction_highway = Highway(
            self.global_embed_size, self.highway_num_layer).to(device)
        self.pred_nn = nn.Linear(self.global_embed_size, 1)

        self.device = device
        self = self.to(device)

    def feed_lst_of_module(self, input_feature, lst_of_module):
        x = input_feature
        for single_module in lst_of_module:
            x = self.f(single_module(x))
        return x

    def forward_get_three_encoders(self, smiles_lst2, icdcode_lst3, criteria_lst):
        molecule_embed = self.molecule_encoder.forward_smiles_lst_lst(smiles_lst2)
        icd_embed = self.disease_encoder.forward_code_lst3(icdcode_lst3)
        protocol_embed = self.protocol_encoder.forward(criteria_lst)
        return molecule_embed, icd_embed, protocol_embed

    def forward_encoder_2_interaction(self, molecule_embed, icd_embed, protocol_embed):
        encoder_embedding = torch.cat([molecule_embed, icd_embed, protocol_embed], 1)
        # interaction_embedding = self.feed_lst_of_module(encoder_embedding, [self.encoder2interaction_fc, self.encoder2interaction_highway])
        h = self.encoder2interaction_fc(encoder_embedding)
        h = self.f(h)
        h = self.encoder2interaction_highway(h)
        interaction_embedding = self.f(h)
        return interaction_embedding

    def forward(self, smiles_lst2, icdcode_lst3, criteria_lst):
        molecule_embed, icd_embed, protocol_embed = self.forward_get_three_encoders(
            smiles_lst2, icdcode_lst3, criteria_lst)
        interaction_embedding = self.forward_encoder_2_interaction(
            molecule_embed, icd_embed, protocol_embed)
        output = self.pred_nn(interaction_embedding)
        return output  # 32, 1

    def evaluation(self, predict_all, label_all, threshold=0.5):
        import os
        import pickle

        from sklearn.metrics import precision_recall_curve, roc_curve
        with open("predict_label.txt", 'w') as fout:
            for i, j in zip(predict_all, label_all):
                fout.write(str(i)[:4] + '\t' + str(j)[:4]+'\n')
        auc_score = roc_auc_score(label_all, predict_all)
        figure_folder = "figure"
        # ROC-curve
        fpr, tpr, thresholds = roc_curve(label_all, predict_all, pos_label=1)
        # roc_curve =plt.figure()
        # plt.plot(fpr,tpr,'-',label=self.save_name + ' ROC Curve ')
        # plt.legend(fontsize = 15)
        #plt.savefig(os.path.join(figure_folder,name+"_roc_curve.png"))
        # PR-curve
        precision, recall, thresholds = precision_recall_curve(label_all, predict_all)
        # plt.plot(recall,precision, label = self.save_name + ' PR Curve')
        # plt.legend(fontsize = 15)
        # plt.savefig(os.path.join(figure_folder,self.save_name + "_pr_curve.png"))
        label_all = [int(i) for i in label_all]
        def float2binary(x): return 0 if x<threshold else 1
        predict_all = list(map(float2binary, predict_all))
        f1score = f1_score(label_all, predict_all)
        prauc_score = average_precision_score(label_all, predict_all)
        # print(predict_all)
        precision = precision_score(label_all, predict_all)
        recall = recall_score(label_all, predict_all)
        accuracy = accuracy_score(label_all, predict_all)
        predict_1_ratio = sum(predict_all) / len(predict_all)
        label_1_ratio = sum(label_all) / len(label_all)
        return auc_score, f1score, prauc_score, precision, recall, accuracy, predict_1_ratio, label_1_ratio

    def testloader_to_lst(self, dataloader):
        nctid_lst, label_lst, smiles_lst2, icdcode_lst3, criteria_lst = [], [], [], [], []
        for nctid, label, smiles, icdcode, criteria in dataloader:
            nctid_lst.extend(nctid)
            label_lst.extend([i.item() for i in label])
            smiles_lst2.extend(smiles)
            icdcode_lst3.extend(icdcode)
            criteria_lst.extend(criteria)
        length = len(nctid_lst)
        assert length == len(smiles_lst2) and length == len(icdcode_lst3)
        return nctid_lst, label_lst, smiles_lst2, icdcode_lst3, criteria_lst, length

    def generate_predict(self, dataloader):
        whole_loss = 0
        label_all, predict_all, nctid_all = [], [], []
        for nctid_lst, label_vec, smiles_lst2, icdcode_lst3, criteria_lst in dataloader:
            nctid_all.extend(nctid_lst)
            label_vec = label_vec.to(self.device)
            output = self.forward(smiles_lst2, icdcode_lst3, criteria_lst).view(-1)
            loss = self.loss(output, label_vec.float())
            whole_loss += loss.item()
            predict_all.extend([i.item() for i in torch.sigmoid(output)])
            label_all.extend([i.item() for i in label_vec])

        return whole_loss, predict_all, label_all, nctid_all

    def bootstrap_test(self, dataloader, sample_num=20):
        # if validloader is not None:
        # 	best_threshold = self.select_threshold_for_binary(validloader)
        self.eval()
        best_threshold = 0.5
        whole_loss, predict_all, label_all, nctid_all = self.generate_predict(dataloader)
        from HINT.utils import plot_hist
        plt.clf()
        prefix_name = "./figure/" + self.save_name
        plot_hist(prefix_name, predict_all, label_all)

        def bootstrap(length, sample_num):
            idx = [i for i in range(length)]
            from random import choices
            bootstrap_idx = [choices(idx, k=length) for i in range(sample_num)]
            return bootstrap_idx
        results_lst = []
        bootstrap_idx_lst = bootstrap(len(predict_all), sample_num=sample_num)
        for bootstrap_idx in bootstrap_idx_lst:
            bootstrap_label = [label_all[idx] for idx in bootstrap_idx]
            bootstrap_predict = [predict_all[idx] for idx in bootstrap_idx]
            results = self.evaluation(bootstrap_predict, bootstrap_label, threshold=best_threshold)
            results_lst.append(results)
        self.train()
        auc = [results[0] for results in results_lst]
        f1score = [results[1] for results in results_lst]
        prauc_score = [results[2] for results in results_lst]
        print("PR-AUC   mean: "+str(np.mean(prauc_score))[:6], "std: "+str(np.std(prauc_score))[:6])
        print("F1       mean: "+str(np.mean(f1score))[:6], "std: "+str(np.std(f1score))[:6])
        print("ROC-AUC  mean: "+ str(np.mean(auc))[:6], "std: " + str(np.std(auc))[:6])

        for nctid, label, predict in zip(nctid_all, label_all, predict_all):
            if (predict > 0.5 and label == 0) or (predict < 0.5 and label == 1):
                print(nctid, label, str(predict)[:5])

        nctid2predict = {nctid: predict for nctid, predict in zip(nctid_all, predict_all)}
        pickle.dump(nctid2predict, open('results/nctid2predict.pkl', 'wb'))
        return nctid_all, predict_all

    def ongoing_test(self, dataloader, sample_num=20):
        self.eval()
        best_threshold = 0.5
        whole_loss, predict_all, label_all, nctid_all = self.generate_predict(dataloader)
        self.train()
        return nctid_all, predict_all

    def test(self, dataloader, return_loss=True, validloader=None):
        # if validloader is not None:
        # 	best_threshold = self.select_threshold_for_binary(validloader)
        self.eval()
        best_threshold = 0.5
        whole_loss, predict_all, label_all, nctid_all = self.generate_predict(dataloader)
        # from HINT.utils import plot_hist
        # plt.clf()
        # prefix_name = "./figure/" + self.save_name
        # plot_hist(prefix_name, predict_all, label_all)
        self.train()
        if return_loss:
            return whole_loss
        else:
            print_num = 5
            auc_score, f1score, prauc_score, precision, recall, accuracy, \
                predict_1_ratio, label_1_ratio = self.evaluation(
                    predict_all, label_all, threshold=best_threshold)
            print("ROC AUC: " + str(auc_score)[:print_num] + "\nF1: " + str(f1score)[:print_num]
                  + "\nPR-AUC: " + str(prauc_score)[:print_num]
                  + "\nPrecision: " + str(precision)[:print_num]
                  + "\nrecall: "+str(recall)[:print_num] +
                  "\naccuracy: "+str(accuracy)[:print_num]
                  + "\npredict 1 ratio: " + str(predict_1_ratio)[:print_num]
                  + "\nlabel 1 ratio: " + str(label_1_ratio)[:print_num])
            return auc_score, f1score, prauc_score, precision, recall, accuracy, predict_1_ratio, label_1_ratio

    def learn(self, train_loader, valid_loader, test_loader):
        opt = torch.optim.Adam(self.parameters(), lr=self.lr, weight_decay=self.weight_decay)
        train_loss_record = []
        valid_loss = self.test(valid_loader, return_loss=True)
        valid_loss_record = [valid_loss]
        best_valid_loss = valid_loss
        best_model = deepcopy(self)
        for ep in tqdm(range(self.epoch)):
            for nctid_lst, label_vec, smiles_lst2, icdcode_lst3, criteria_lst in train_loader:
                label_vec = label_vec.to(self.device)
                # 32, 1 -> 32, ||  label_vec 32,
                output = self.forward(smiles_lst2, icdcode_lst3, criteria_lst).view(-1)
                loss = self.loss(output, label_vec.float())
                train_loss_record.append(loss.item())
                opt.zero_grad()
                loss.backward()
                opt.step()
            valid_loss = self.test(valid_loader, return_loss=True)
            valid_loss_record.append(valid_loss)
            if valid_loss < best_valid_loss:
                best_valid_loss = valid_loss
                best_model = deepcopy(self)

        self.plot_learning_curve(train_loss_record, valid_loss_record)
        self = deepcopy(best_model)
        auc_score, f1score, prauc_score, precision, recall, accuracy, predict_1_ratio, label_1_ratio = self.test(
            test_loader, return_loss=False, validloader=valid_loader)

    def plot_learning_curve(self, train_loss_record, valid_loss_record):
        plt.plot(train_loss_record)
        plt.savefig("./figure/" + self.save_name + '_train_loss.jpg')
        plt.clf()
        plt.plot(valid_loss_record)
        plt.savefig("./figure/" + self.save_name + '_valid_loss.jpg')
        plt.clf()

    def select_threshold_for_binary(self, validloader):
        _, prediction, label_all, nctid_all = self.generate_predict(validloader)
        best_f1 = 0
        for threshold in prediction:
            def float2binary(x): return 0 if x<threshold else 1
            predict_all = list(map(float2binary, prediction))
            f1score = precision_score(label_all, predict_all)
            if f1score > best_f1:
                best_f1 = f1score
                best_threshold = threshold
        return best_threshold
=======
	def __init__(self, molecule_encoder, disease_encoder, protocol_encoder, 
					device, 
					global_embed_size, 
					highway_num_layer,
					prefix_name, 
					epoch = 20,
					lr = 3e-4, 
					weight_decay = 0, 
					):
		super(Interaction, self).__init__()
		self.molecule_encoder = molecule_encoder 
		self.disease_encoder = disease_encoder 
		self.protocol_encoder = protocol_encoder 
		self.global_embed_size = global_embed_size 
		self.highway_num_layer = highway_num_layer 
		self.feature_dim = self.molecule_encoder.embedding_size + self.disease_encoder.embedding_size + self.protocol_encoder.embedding_size
		self.epoch = epoch 
		self.lr = lr 
		self.weight_decay = weight_decay 
		self.save_name = prefix_name + '_interaction'

		self.f = F.relu
		self.loss = nn.BCEWithLogitsLoss()

		##### NN 
		self.encoder2interaction_fc = nn.Linear(self.feature_dim, self.global_embed_size).to(device)
		self.encoder2interaction_highway = Highway(self.global_embed_size, self.highway_num_layer).to(device)
		self.pred_nn = nn.Linear(self.global_embed_size, 1)

		self.device = device 
		self = self.to(device)

	def feed_lst_of_module(self, input_feature, lst_of_module):
		x = input_feature
		for single_module in lst_of_module:
			x = self.f(single_module(x))
		return x

	def forward_get_three_encoders(self, smiles_lst2, icdcode_lst3, criteria_lst):
		molecule_embed = self.molecule_encoder.forward_smiles_lst_lst(smiles_lst2)
		icd_embed = self.disease_encoder.forward_code_lst3(icdcode_lst3)
		protocol_embed = self.protocol_encoder.forward(criteria_lst) #change to read preprocessing embedding
		return molecule_embed, icd_embed, protocol_embed	

	def forward_encoder_2_interaction(self, molecule_embed, icd_embed, protocol_embed):
		encoder_embedding = torch.cat([molecule_embed, icd_embed, protocol_embed], 1)
		# interaction_embedding = self.feed_lst_of_module(encoder_embedding, [self.encoder2interaction_fc, self.encoder2interaction_highway])
		h = self.encoder2interaction_fc(encoder_embedding)
		h = self.f(h)
		h = self.encoder2interaction_highway(h)
		interaction_embedding = self.f(h)
		return interaction_embedding 

	def forward(self, smiles_lst2, icdcode_lst3, criteria_lst):
		molecule_embed, icd_embed, protocol_embed = self.forward_get_three_encoders(smiles_lst2, icdcode_lst3, criteria_lst)
		interaction_embedding = self.forward_encoder_2_interaction(molecule_embed, icd_embed, protocol_embed)
		output = self.pred_nn(interaction_embedding)
		return output ### 32, 1

	def evaluation(self, predict_all, label_all, threshold = 0.5):
		import pickle, os
		from sklearn.metrics import roc_curve, precision_recall_curve
		with open("predict_label.txt", 'w') as fout:
			for i,j in zip(predict_all, label_all):
				fout.write(str(i)[:4] + '\t' + str(j)[:4]+'\n')
		auc_score = roc_auc_score(label_all, predict_all)
		figure_folder = "figure"
		#### ROC-curve 
		fpr, tpr, thresholds = roc_curve(label_all, predict_all, pos_label=1)
		# roc_curve =plt.figure()
		# plt.plot(fpr,tpr,'-',label=self.save_name + ' ROC Curve ')
		# plt.legend(fontsize = 15)
		#plt.savefig(os.path.join(figure_folder,name+"_roc_curve.png"))
		#### PR-curve
		precision, recall, thresholds = precision_recall_curve(label_all, predict_all)
		# plt.plot(recall,precision, label = self.save_name + ' PR Curve')
		# plt.legend(fontsize = 15)
		# plt.savefig(os.path.join(figure_folder,self.save_name + "_pr_curve.png"))
		label_all = [int(i) for i in label_all]
		float2binary = lambda x:0 if x<threshold else 1
		predict_all = list(map(float2binary, predict_all))
		f1score = f1_score(label_all, predict_all)
		prauc_score = average_precision_score(label_all, predict_all)
		# print(predict_all)
		precision = precision_score(label_all, predict_all)
		recall = recall_score(label_all, predict_all)
		accuracy = accuracy_score(label_all, predict_all)
		predict_1_ratio = sum(predict_all) / len(predict_all)
		label_1_ratio = sum(label_all) / len(label_all)
		return auc_score, f1score, prauc_score, precision, recall, accuracy, predict_1_ratio, label_1_ratio 

	def testloader_to_lst(self, dataloader):
		nctid_lst, label_lst, smiles_lst2, icdcode_lst3, criteria_lst = [], [], [], [], []
		for nctid, label, smiles, icdcode, criteria in dataloader:
			nctid_lst.extend(nctid)
			label_lst.extend([i.item() for i in label])
			smiles_lst2.extend(smiles)
			icdcode_lst3.extend(icdcode)
			criteria_lst.extend(criteria) #change it to nctid list ? so we could map to the embedding
		length = len(nctid_lst)
		assert length == len(smiles_lst2) and length == len(icdcode_lst3)
		return nctid_lst, label_lst, smiles_lst2, icdcode_lst3, criteria_lst, length 



	def generate_predict(self, dataloader):
		whole_loss = 0 
		label_all, predict_all, nctid_all = [], [], []
		for nctid_lst, label_vec, smiles_lst2, icdcode_lst3, criteria_lst in dataloader:
			nctid_all.extend(nctid_lst)
			label_vec = label_vec.to(self.device)
			output = self.forward(smiles_lst2, icdcode_lst3, criteria_lst).view(-1)  
			loss = self.loss(output, label_vec.float())
			whole_loss += loss.item()
			predict_all.extend([i.item() for i in torch.sigmoid(output)])
			label_all.extend([i.item() for i in label_vec])

		return whole_loss, predict_all, label_all, nctid_all

	def bootstrap_test(self, dataloader, sample_num = 20):
		# if validloader is not None:
		# 	best_threshold = self.select_threshold_for_binary(validloader)
		self.eval()
		best_threshold = 0.5 
		whole_loss, predict_all, label_all, nctid_all = self.generate_predict(dataloader)
		from HINT.utils import plot_hist
		plt.clf()
		prefix_name = "./figure/" + self.save_name 
		plot_hist(prefix_name, predict_all, label_all)		
		def bootstrap(length, sample_num):
			idx = [i for i in range(length)]
			from random import choices 
			bootstrap_idx = [choices(idx, k = length) for i in range(sample_num)]
			return bootstrap_idx 
		results_lst = []
		bootstrap_idx_lst = bootstrap(len(predict_all), sample_num = sample_num)
		for bootstrap_idx in bootstrap_idx_lst: 
			bootstrap_label = [label_all[idx] for idx in bootstrap_idx]		
			bootstrap_predict = [predict_all[idx] for idx in bootstrap_idx]
			results = self.evaluation(bootstrap_predict, bootstrap_label, threshold = best_threshold)
			results_lst.append(results)
		self.train() 
		auc = [results[0] for results in results_lst]
		f1score = [results[1] for results in results_lst]
		prauc_score = [results[2] for results in results_lst]
		print("PR-AUC   mean: "+str(np.mean(prauc_score))[:6], "std: "+str(np.std(prauc_score))[:6])
		print("F1       mean: "+str(np.mean(f1score))[:6], "std: "+str(np.std(f1score))[:6])
		print("ROC-AUC  mean: "+ str(np.mean(auc))[:6], "std: " + str(np.std(auc))[:6])

		for nctid, label, predict in zip(nctid_all, label_all, predict_all):
			if (predict > 0.5 and label == 0) or (predict < 0.5 and label == 1):
				print(nctid, label, str(predict)[:5])

		nctid2predict = {nctid:predict for nctid, predict in zip(nctid_all, predict_all)} 
		pickle.dump(nctid2predict, open('results/nctid2predict.pkl', 'wb'))
		return nctid_all, predict_all 

	def ongoing_test(self, dataloader, sample_num = 20):
		self.eval()
		best_threshold = 0.5 
		whole_loss, predict_all, label_all, nctid_all = self.generate_predict(dataloader) 
		self.train() 
		return nctid_all, predict_all 
		



	def test(self, dataloader, return_loss = True, validloader=None):
		# if validloader is not None:
		# 	best_threshold = self.select_threshold_for_binary(validloader)
		self.eval()
		best_threshold = 0.5 
		whole_loss, predict_all, label_all, nctid_all = self.generate_predict(dataloader)
		# from HINT.utils import plot_hist
		# plt.clf()
		# prefix_name = "./figure/" + self.save_name 
		# plot_hist(prefix_name, predict_all, label_all)
		self.train()
		if return_loss:
			return whole_loss
		else:
			print_num = 5
			auc_score, f1score, prauc_score, precision, recall, accuracy, \
			predict_1_ratio, label_1_ratio = self.evaluation(predict_all, label_all, threshold = best_threshold)
			print("ROC AUC: " + str(auc_score)[:print_num] + "\nF1: " + str(f1score)[:print_num] \
				 + "\nPR-AUC: " + str(prauc_score)[:print_num] \
				 + "\nPrecision: " + str(precision)[:print_num] \
				 + "\nrecall: "+str(recall)[:print_num] + "\naccuracy: "+str(accuracy)[:print_num] \
				 + "\npredict 1 ratio: " + str(predict_1_ratio)[:print_num] \
				 + "\nlabel 1 ratio: " + str(label_1_ratio)[:print_num])
			return auc_score, f1score, prauc_score, precision, recall, accuracy, predict_1_ratio, label_1_ratio 

	def learn(self, train_loader, valid_loader, test_loader):
		opt = torch.optim.Adam(self.parameters(), lr = self.lr, weight_decay = self.weight_decay)
		train_loss_record = [] 
		valid_loss = self.test(valid_loader, return_loss=True)
		valid_loss_record = [valid_loss]
		best_valid_loss = valid_loss
		best_model = deepcopy(self)
		for ep in tqdm(range(self.epoch)):
			for nctid_lst, label_vec, smiles_lst2, icdcode_lst3, criteria_lst in train_loader:
				label_vec = label_vec.to(self.device)
				output = self.forward(smiles_lst2, icdcode_lst3, criteria_lst).view(-1)  #### 32, 1 -> 32, ||  label_vec 32,
				loss = self.loss(output, label_vec.float())
				train_loss_record.append(loss.item())
				opt.zero_grad() 
				loss.backward() 
				opt.step()
			valid_loss = self.test(valid_loader, return_loss=True)
			valid_loss_record.append(valid_loss)
			if valid_loss < best_valid_loss:
				best_valid_loss = valid_loss 
				best_model = deepcopy(self)

		self.plot_learning_curve(train_loss_record, valid_loss_record)
		self = deepcopy(best_model)
		auc_score, f1score, prauc_score, precision, recall, accuracy, predict_1_ratio, label_1_ratio = self.test(test_loader, return_loss = False, validloader = valid_loader)


	def plot_learning_curve(self, train_loss_record, valid_loss_record):
		plt.plot(train_loss_record)
		plt.savefig("./figure/" + self.save_name + '_train_loss.jpg')
		plt.clf() 
		plt.plot(valid_loss_record)
		plt.savefig("./figure/" + self.save_name + '_valid_loss.jpg')
		plt.clf() 

	def select_threshold_for_binary(self, validloader):
		_, prediction, label_all, nctid_all = self.generate_predict(validloader)
		best_f1 = 0
		for threshold in prediction:
			float2binary = lambda x:0 if x<threshold else 1
			predict_all = list(map(float2binary, prediction))
			f1score = precision_score(label_all, predict_all)        
			if f1score > best_f1:
				best_f1 = f1score 
				best_threshold = threshold
		return best_threshold 







>>>>>>> 4bbf30ca


class HINTModel_multi(Interaction):

    def __init__(self, molecule_encoder, disease_encoder, protocol_encoder,
                 device,
                 global_embed_size,
                 highway_num_layer,
                 prefix_name,
                 epoch=20,
                 lr=3e-4,
                 weight_decay=0,
                 ):
        super(HINTModel_multi, self).__init__(molecule_encoder=molecule_encoder,
                                              disease_encoder=disease_encoder,
                                              protocol_encoder=protocol_encoder,
                                              device=device,
                                              prefix_name=prefix_name,
                                              global_embed_size=global_embed_size,
                                              highway_num_layer=highway_num_layer,
                                              epoch=epoch,
                                              lr=lr,
                                              weight_decay=weight_decay)
        self.pred_nn = nn.Linear(self.global_embed_size, 4)
        self.loss = nn.CrossEntropyLoss()

    def forward(self, smiles_lst2, icdcode_lst3, criteria_lst):
        molecule_embed, icd_embed, protocol_embed = self.forward_get_three_encoders(
            smiles_lst2, icdcode_lst3, criteria_lst)
        interaction_embedding = self.forward_encoder_2_interaction(
            molecule_embed, icd_embed, protocol_embed)
        output = self.pred_nn(interaction_embedding)
        return output  # 32, 4

    def generate_predict(self, dataloader):
        whole_loss = 0
        label_all, predict_all = [], []
        for nctid_lst, label_vec, smiles_lst2, icdcode_lst3, criteria_lst in dataloader:
            label_vec = label_vec.to(self.device)
            output = self.forward(smiles_lst2, icdcode_lst3, criteria_lst)
            loss = self.loss(output, label_vec)
            whole_loss += loss.item()
            predict_all.extend(torch.argmax(output, 1).tolist())
            # predict_all.extend([i.item() for i in torch.sigmoid(output)])
            label_all.extend([i.item() for i in label_vec])

        accuracy = len(list(filter(lambda x: x[0]==x[1], zip(
            predict_all, label_all)))) / len(label_all)
        return whole_loss, predict_all, label_all, accuracy

    def test(self, dataloader, return_loss=True, validloader=None):
        # if validloader is not None:
        # 	best_threshold = self.select_threshold_for_binary(validloader)
        self.eval()
        whole_loss, predict_all, label_all, accuracy = self.generate_predict(dataloader)
        self.train()
        return whole_loss, predict_all, label_all, accuracy
        # # from HINT.utils import plot_hist
        # # plt.clf()
        # # prefix_name = "./figure/" + self.save_name
        # # plot_hist(prefix_name, predict_all, label_all)
        # self.train()
        # if return_loss:
        # 	return whole_loss
        # else:
        # 	print_num = 5
        # 	auc_score, f1score, prauc_score, precision, recall, accuracy, \
        # 	predict_1_ratio, label_1_ratio = self.evaluation(predict_all, label_all, threshold = best_threshold)
        # 	print("ROC AUC: " + str(auc_score)[:print_num] + "\nF1: " + str(f1score)[:print_num] \
        # 		 + "\nPR-AUC: " + str(prauc_score)[:print_num] \
        # 		 + "\nPrecision: " + str(precision)[:print_num] \
        # 		 + "\nrecall: "+str(recall)[:print_num] + "\naccuracy: "+str(accuracy)[:print_num] \
        # 		 + "\npredict 1 ratio: " + str(predict_1_ratio)[:print_num] \
        # 		 + "\nlabel 1 ratio: " + str(label_1_ratio)[:print_num])
        # 	return auc_score, f1score, prauc_score, precision, recall, accuracy, predict_1_ratio, label_1_ratio

    def learn(self, train_loader, valid_loader, test_loader):
        opt = torch.optim.Adam(self.parameters(), lr=self.lr, weight_decay=self.weight_decay)
        train_loss_record = []
        valid_loss, predict_all, label_all, accuracy = self.test(valid_loader, return_loss=True)
        print('accuracy', accuracy)
        # valid_loss_record = [valid_loss]
        # best_valid_loss = valid_loss
        best_model = deepcopy(self)
        for ep in tqdm(range(self.epoch)):
            self.train()
            for nctid_lst, label_vec, smiles_lst2, icdcode_lst3, criteria_lst in train_loader:
                label_vec = label_vec.to(self.device)
                # 32, 1 -> 32, ||  label_vec 32,
                output = self.forward(smiles_lst2, icdcode_lst3, criteria_lst)
                # print(label_vec.shape, output.shape, label_vec, output)
                loss = self.loss(output, label_vec)
                train_loss_record.append(loss.item())
                opt.zero_grad()
                loss.backward()
                opt.step()
            valid_loss, predict_all, label_all, accuracy = self.test(valid_loader, return_loss=True)
            print('accuracy', accuracy)
        return predict_all, label_all
        # 	valid_loss_record.append(valid_loss)
        # 	if valid_loss < best_valid_loss:
        # 		best_valid_loss = valid_loss
        # 		best_model = deepcopy(self)

        # self.plot_learning_curve(train_loss_record, valid_loss_record)
        # self = deepcopy(best_model)
        # auc_score, f1score, prauc_score, precision, recall, accuracy, predict_1_ratio, label_1_ratio = self.test(test_loader, return_loss = False, validloader = valid_loader)


class HINT_nograph(Interaction):
    def __init__(self, molecule_encoder, disease_encoder, protocol_encoder, device,
                 global_embed_size,
                 highway_num_layer,
                 prefix_name,
                 epoch=20,
                 lr=3e-4,
                 weight_decay=0, ):
        super(HINT_nograph, self).__init__(molecule_encoder=molecule_encoder,
                                           disease_encoder=disease_encoder,
                                           protocol_encoder=protocol_encoder,
                                           device=device,
                                           global_embed_size=global_embed_size,
                                           prefix_name=prefix_name,
                                           highway_num_layer=highway_num_layer,
                                           epoch=epoch,
                                           lr=lr,
                                           weight_decay=weight_decay,
                                           )
        self.save_name = prefix_name + '_HINT_nograph'
        '''	### interaction model
		self.molecule_encoder = molecule_encoder
		self.disease_encoder = disease_encoder
		self.protocol_encoder = protocol_encoder
		self.global_embed_size = global_embed_size
		self.highway_num_layer = highway_num_layer
		self.feature_dim = self.molecule_encoder.embedding_size + self.disease_encoder.embedding_size + self.protocol_encoder.embedding_size
		self.epoch = epoch
		self.lr = lr
		self.weight_decay = weight_decay
		self.save_name = save_name

		self.f = F.relu
		self.loss = nn.BCEWithLogitsLoss()

		##### NN
		self.encoder2interaction_fc = nn.Linear(self.feature_dim, self.global_embed_size)
		self.encoder2interaction_highway = Highway(self.global_embed_size, self.highway_num_layer)
		self.pred_nn = nn.Linear(self.global_embed_size, 1)
		'''

        # risk of disease
        self.risk_disease_fc = nn.Linear(
            self.disease_encoder.embedding_size, self.global_embed_size)
        self.risk_disease_higway = Highway(self.global_embed_size, self.highway_num_layer)

        # augment interaction
        self.augment_interaction_fc = nn.Linear(self.global_embed_size*2, self.global_embed_size)
        self.augment_interaction_highway = Highway(self.global_embed_size, self.highway_num_layer)

        # ADMET
        self.admet_model = []
        for i in range(5):
            admet_fc = nn.Linear(self.molecule_encoder.embedding_size,
                                 self.global_embed_size).to(device)
            admet_highway = Highway(self.global_embed_size, self.highway_num_layer).to(device)
            self.admet_model.append(nn.ModuleList([admet_fc, admet_highway]))
        self.admet_model = nn.ModuleList(self.admet_model)

        # PK
        self.pk_fc = nn.Linear(self.global_embed_size*5, self.global_embed_size)
        self.pk_highway = Highway(self.global_embed_size, self.highway_num_layer)

        # trial node
        self.trial_fc = nn.Linear(self.global_embed_size*2, self.global_embed_size)
        self.trial_highway = Highway(self.global_embed_size, self.highway_num_layer)

        # self.pred_nn = nn.Linear(self.global_embed_size, 1)

        self.device = device
        self = self.to(device)

    def forward(self, smiles_lst2, icdcode_lst3, criteria_lst, if_gnn=False):
        # encoder for molecule, disease and protocol
        molecule_embed, icd_embed, protocol_embed = self.forward_get_three_encoders(
            smiles_lst2, icdcode_lst3, criteria_lst)
        # interaction
        interaction_embedding = self.forward_encoder_2_interaction(
            molecule_embed, icd_embed, protocol_embed)
        # risk of disease
        risk_of_disease_embedding = self.feed_lst_of_module(input_feature=icd_embed,
                                                            lst_of_module=[self.risk_disease_fc, self.risk_disease_higway])
        # augment interaction
        augment_interaction_input = torch.cat([interaction_embedding, risk_of_disease_embedding], 1)
        augment_interaction_embedding = self.feed_lst_of_module(input_feature=augment_interaction_input,
                                                                lst_of_module=[self.augment_interaction_fc, self.augment_interaction_highway])
        # admet
        admet_embedding_lst = []
        for idx in range(5):
            admet_embedding = self.feed_lst_of_module(input_feature=molecule_embed,
                                                      lst_of_module=self.admet_model[idx])
            admet_embedding_lst.append(admet_embedding)
        # pk
        pk_input = torch.cat(admet_embedding_lst, 1)
        pk_embedding = self.feed_lst_of_module(input_feature=pk_input,
                                               lst_of_module=[self.pk_fc, self.pk_highway])
        # trial
        trial_input = torch.cat([pk_embedding, augment_interaction_embedding], 1)
        trial_embedding = self.feed_lst_of_module(input_feature=trial_input,
                                                  lst_of_module=[self.trial_fc, self.trial_highway])
        output = self.pred_nn(trial_embedding)
        if if_gnn == False:
            return output
        else:
            embedding_lst = [molecule_embed, icd_embed, protocol_embed, interaction_embedding, risk_of_disease_embedding,
                             augment_interaction_embedding] + admet_embedding_lst + [pk_embedding, trial_embedding]
            return embedding_lst


class HINTModel(HINT_nograph):

    def __init__(self, molecule_encoder, disease_encoder, protocol_encoder,
                 device,
                 global_embed_size,
                 highway_num_layer,
                 prefix_name,
                 gnn_hidden_size,
                 epoch=20,
                 lr=3e-4,
                 weight_decay=0,):
        super(HINTModel, self).__init__(molecule_encoder=molecule_encoder,
                                        disease_encoder=disease_encoder,
                                        protocol_encoder=protocol_encoder,
                                        device=device,
                                        prefix_name=prefix_name,
                                        global_embed_size=global_embed_size,
                                        highway_num_layer=highway_num_layer,
                                        epoch=epoch,
                                        lr=lr,
                                        weight_decay=weight_decay)
        self.save_name = prefix_name
        self.gnn_hidden_size = gnn_hidden_size
        # GNN
        self.adj = self.generate_adj()
        self.gnn = GCN(
            nfeat=self.global_embed_size,
            nhid=self.gnn_hidden_size,
            nclass=1,
            dropout=0.6,
            init='uniform')
        # gnn's attention
        self.node_size = self.adj.shape[0]
        '''
		self.graph_attention_model_mat = nn.ModuleList([nn.ModuleList([self.gnn_attention() \
        								if self.adj[i,j]==1 else None  \
        								for j in range(self.node_size)]) \
        								for i in range(self.node_size)])
        '''
        self.graph_attention_model_mat = nn.ModuleList([nn.ModuleList([self.gnn_attention(
        ) if self.adj[i, j]==1 else None for j in range(self.node_size)]) for i in range(self.node_size)])
        # self.graph_attention_model_mat = nn.ModuleList([nn.ModuleList([self.gnn_attention() if self.adj[i,j]==1 else None for j in range(self.node_size)]) for i in range(self.node_size)])

        '''
nn.ModuleList([ nn.ModuleList([nn.Linear(3,2) for j in range(5)] + [None]) for i in range(3)])
		'''

        self.device = device
        self = self.to(device)

    def generate_adj(self):
        # consistent with HINT_nograph.forward
        lst = ["molecule", "disease", "criteria", 'INTERACTION', 'risk_disease',
               'augment_interaction', 'A', 'D', 'M', 'E', 'T', 'PK', "final"]
        edge_lst = [("disease", "molecule"), ("disease", "criteria"), ("molecule", "criteria"),
                    ("disease", "INTERACTION"), ("molecule", "INTERACTION"), ("criteria", "INTERACTION"),
                    ("disease", "risk_disease"), ('risk_disease',
                                                  'augment_interaction'), ('INTERACTION', 'augment_interaction'),
                    ("molecule", "A"), ("molecule", "D"), ("molecule",
                                                           "M"), ("molecule", "E"), ("molecule", "T"),
                    ('A', 'PK'), ('D', 'PK'), ('M', 'PK'), ('E', 'PK'), ('T', 'PK'),
                    ('augment_interaction', 'final'), ('PK', 'final')]
        adj = torch.zeros(len(lst), len(lst))
        adj = torch.eye(len(lst)) * len(lst)
        num2str = {k: v for k, v in enumerate(lst)}
        str2num = {v: k for k, v in enumerate(lst)}
        for i, j in edge_lst:
            n1, n2 = str2num[i], str2num[j]
            adj[n1, n2] = 1
            adj[n2, n1] = 1
        return adj.to(self.device)

    def generate_attention_matrx(self, node_feature_mat):
        attention_mat = torch.zeros(self.node_size, self.node_size).to(self.device)
        for i in range(self.node_size):
            for j in range(self.node_size):
                if self.adj[i, j]!=1:
                    continue
                feature = torch.cat([node_feature_mat[i].view(
                    1, -1), node_feature_mat[j].view(1, -1)], 1)
                attention_model = self.graph_attention_model_mat[i][j]
                attention_mat[i, j] = torch.sigmoid(self.feed_lst_of_module(
                    input_feature=feature, lst_of_module=attention_model))
        return attention_mat

    # self.global_embed_size*2 -> 1
    def gnn_attention(self):
        highway_nn = Highway(size=self.global_embed_size*2,
                             num_layers=self.highway_num_layer).to(self.device)
        highway_fc = nn.Linear(self.global_embed_size*2, 1).to(self.device)
        return nn.ModuleList([highway_nn, highway_fc])

    def forward(self, smiles_lst2, icdcode_lst3, criteria_lst, return_attention_matrix=False):
        embedding_lst = HINT_nograph.forward(
            self, smiles_lst2, icdcode_lst3, criteria_lst, if_gnn=True)
        # length is 13, each is 32,50
        batch_size = embedding_lst[0].shape[0]
        output_lst = []
        if return_attention_matrix:
            attention_mat_lst = []
        for i in range(batch_size):
            node_feature_lst = [embedding[i].view(1, -1) for embedding in embedding_lst]
            node_feature_mat = torch.cat(node_feature_lst, 0)  # 13, 50
            attention_mat = self.generate_attention_matrx(node_feature_mat)
            output = self.gnn(node_feature_mat, self.adj * attention_mat)
            output = output[-1].view(1, -1)
            output_lst.append(output)
            if return_attention_matrix:
                attention_mat_lst.append(attention_mat)
        output_mat = torch.cat(output_lst, 0)
        if not return_attention_matrix:
            return output_mat
        else:
            return output_mat, attention_mat_lst

    def interpret(self, complete_dataloader):
        from graph_visualize_interpret import data2graph

        from HINT.utils import replace_strange_symbol
        for nctid_lst, status_lst, why_stop_lst, label_vec, phase_lst, \
                diseases_lst, icdcode_lst3, drugs_lst, smiles_lst2, criteria_lst in complete_dataloader:
            output, attention_mat_lst = self.forward(
                smiles_lst2, icdcode_lst3, criteria_lst, return_attention_matrix=True)
            output = output.view(-1)
            batch_size = len(nctid_lst)
            for i in range(batch_size):
                name = '__'.join([nctid_lst[i], status_lst[i], why_stop_lst[i],
                                  str(label_vec[i].item()), str(
                                      torch.sigmoid(output[i]).item())[:5],
                                  phase_lst[i], diseases_lst[i], drugs_lst[i]])
                if len(name) > 150:
                    name = name[:250]
                name = replace_strange_symbol(name)
                name = name.replace('__', '_')
                name = name.replace('  ', ' ')
                name = 'interpret_result/' + name + '.png'
                print(name)
                data2graph(attention_matrix=attention_mat_lst[i], adj=self.adj, save_name=name)

    def init_pretrain(self, admet_model):
        self.molecule_encoder = admet_model.molecule_encoder

    # generate attention matrix


"""

class Only_Molecule(Interaction):

    def __init__(self, molecule_encoder, disease_encoder, protocol_encoder,
                 global_embed_size,
                 highway_num_layer,
                 prefix_name,
                 epoch=20,
                 lr=3e-4,
                 weight_decay=0):
        super(Only_Molecule, self).__init__(molecule_encoder=molecule_encoder,
                                            disease_encoder=disease_encoder,
                                            protocol_encoder=protocol_encoder,
                                            global_embed_size=global_embed_size,
                                            highway_num_layer=highway_num_layer,
                                            prefix_name=prefix_name,
                                            epoch=epoch,
                                            lr=lr,
                                            weight_decay=weight_decay,)
        self.molecule2out = nn.Linear(self.global_embed_size, 1)

    def forward(self, smiles_lst2, icdcode_lst3, criteria_lst):
        molecule_embed = self.molecule_encoder.forward_smiles_lst_lst(smiles_lst2)
        return self.molecule2out(molecule_embed)


class Only_Disease(Only_Molecule):

    def __init__(self, molecule_encoder, disease_encoder, protocol_encoder,
                 global_embed_size,
                 highway_num_layer,
                 prefix_name,
                 epoch=20,
                 lr=3e-4,
                 weight_decay=0):
        super(Only_Disease, self).__init__(molecule_encoder=molecule_encoder,
                                           disease_encoder=disease_encoder,
                                           protocol_encoder=protocol_encoder,
                                           global_embed_size=global_embed_size,
                                           highway_num_layer=highway_num_layer,
                                           prefix_name=prefix_name,
                                           epoch=epoch,
                                           lr=lr,
                                           weight_decay=weight_decay,)
        self.disease2out = self.molecule2out

    def forward(self, smiles_lst2, icdcode_lst3, criteria_lst):
        icd_embed = self.disease_encoder.forward_code_lst3(icdcode_lst3)
        return self.disease2out(icd_embed)

"""


def dataloader2Xy(nctid_lst, label_vec, smiles_lst2, icdcode_lst3, criteria_lst, global_icd):
    # label_vec: (n,)
    y = label_vec

    num_icd = len(global_icd)
    from HINT.utils import smiles_lst2fp
    fp_lst = [smiles_lst2fp(smiles_lst).reshape(1, -1) for smiles_lst in smiles_lst2]
    fp_mat = np.concatenate(fp_lst, 0)
    # fp_mat = torch.from_numpy(fp_mat)  ### (n,2048)

    icdcode_lst = []
    for lst2 in icdcode_lst3:
        lst = list(reduce(lambda x, y: x+y, lst2))
        lst = [i.split('.')[0] for i in lst]
        lst = set(lst)
        icd_feature = np.zeros((1, num_icd), np.int32)
        for ele in lst:
            if ele in global_icd:
                idx = global_icd.index(ele)
                icd_feature[0, idx] = 1
        icdcode_lst.append(icd_feature)
    icdcode_mat = np.concatenate(icdcode_lst, 0)
    X = np.concatenate([fp_mat, icdcode_mat], 1)
    X = torch.from_numpy(X)
    X = X.float()
    # icdcode_mat = torch.from_numpy(icdcode_mat)

    # X = torch.cat([fp_mat, icdcode_mat], 1)
    return X, y


class FFNN(nn.Sequential):
    def __init__(self, molecule_dim, diseasecode_dim,
                 global_icd,
                 protocol_dim=0,
                 prefix_name='FFNN',
                 epoch=10,
                 lr=3e-4,
                 weight_decay=0,
                 ):
        super(FFNN, self).__init__()
        self.molecule_dim = molecule_dim
        self.diseasecode_dim = diseasecode_dim
        self.protocol_dim = protocol_dim
        self.prefix_name = prefix_name
        self.epoch = epoch
        self.lr = lr
        self.weight_decay = weight_decay
        self.global_icd = global_icd
        self.num_icd = len(global_icd)

        self.fc_dims = [self.molecule_dim + self.diseasecode_dim +
                        self.protocol_dim, 2000, 1000, 200, 50, 1]
        self.fc_layers = nn.ModuleList([nn.Linear(v, self.fc_dims[i+1])
                                       for i, v in enumerate(self.fc_dims[:-1])])
        self.loss = nn.BCEWithLogitsLoss()
        self.save_name = prefix_name

    def forward(self, X):
        for i in range(len(self.fc_layers) - 1):
            fc_layer = self.fc_layers[i]
            X = fc_layer(X)
        last_layer = self.fc_layers[-1]
        pred = F.sigmoid(last_layer(X))
        return pred

    def learn(self, train_loader, valid_loader, test_loader):
        opt = torch.optim.Adam(self.parameters(), lr=self.lr, weight_decay=self.weight_decay)
        train_loss_record = []
        valid_loss = self.test(valid_loader, return_loss=True)
        valid_loss_record = [valid_loss]
        best_valid_loss = valid_loss
        best_model = deepcopy(self)

        for ep in tqdm(range(self.epoch)):
            for nctid_lst, label_vec, smiles_lst2, icdcode_lst3, criteria_lst in train_loader:
                X, _ = dataloader2Xy(nctid_lst, label_vec, smiles_lst2,
                                     icdcode_lst3, criteria_lst, self.global_icd)
                output = self.forward(X).view(-1)  # 32, 1 -> 32, ||  label_vec 32,
                loss = self.loss(output, label_vec.float())
                train_loss_record.append(loss.item())
                opt.zero_grad()
                loss.backward()
                opt.step()
            valid_loss = self.test(valid_loader, return_loss=True)
            valid_loss_record.append(valid_loss)
            if valid_loss < best_valid_loss:
                best_valid_loss = valid_loss
                best_model = deepcopy(self)

        self.plot_learning_curve(train_loss_record, valid_loss_record)
        self = deepcopy(best_model)
        auc_score, f1score, prauc_score, precision, recall, accuracy, predict_1_ratio, label_1_ratio = self.test(
            test_loader, return_loss=False, validloader=valid_loader)

    def evaluation(self, predict_all, label_all, threshold=0.5):
        import os
        import pickle

        from sklearn.metrics import precision_recall_curve, roc_curve
        with open("predict_label.txt", 'w') as fout:
            for i, j in zip(predict_all, label_all):
                fout.write(str(i)[:4] + '\t' + str(j)[:4]+'\n')
        auc_score = roc_auc_score(label_all, predict_all)
        figure_folder = "figure"
        # ROC-curve
        fpr, tpr, thresholds = roc_curve(label_all, predict_all, pos_label=1)
        # roc_curve =plt.figure()
        # plt.plot(fpr,tpr,'-',label=self.save_name + ' ROC Curve ')
        # plt.legend(fontsize = 15)
        #plt.savefig(os.path.join(figure_folder,name+"_roc_curve.png"))
        # PR-curve
        precision, recall, thresholds = precision_recall_curve(label_all, predict_all)
        # plt.plot(recall,precision, label = self.save_name + ' PR Curve')
        # plt.legend(fontsize = 15)
        # plt.savefig(os.path.join(figure_folder,self.save_name + "_pr_curve.png"))
        label_all = [int(i) for i in label_all]
        def float2binary(x): return 0 if x<threshold else 1
        predict_all = list(map(float2binary, predict_all))
        f1score = f1_score(label_all, predict_all)
        prauc_score = average_precision_score(label_all, predict_all)
        # print(predict_all)
        precision = precision_score(label_all, predict_all)
        recall = recall_score(label_all, predict_all)
        accuracy = accuracy_score(label_all, predict_all)
        predict_1_ratio = sum(predict_all) / len(predict_all)
        label_1_ratio = sum(label_all) / len(label_all)
        return auc_score, f1score, prauc_score, precision, recall, accuracy, predict_1_ratio, label_1_ratio

    def generate_predict(self, dataloader):
        whole_loss = 0
        label_all, predict_all = [], []
        for nctid_lst, label_vec, smiles_lst2, icdcode_lst3, criteria_lst in dataloader:
            X, _ = dataloader2Xy(nctid_lst, label_vec, smiles_lst2,
                                 icdcode_lst3, criteria_lst, self.global_icd)
            output = self.forward(X).view(-1)
            loss = self.loss(output, label_vec.float())
            whole_loss += loss.item()
            predict_all.extend([i.item() for i in torch.sigmoid(output)])
            label_all.extend([i.item() for i in label_vec])

        return whole_loss, predict_all, label_all

    def bootstrap_test(self, dataloader, sample_num=20):
        # if validloader is not None:
        # 	best_threshold = self.select_threshold_for_binary(validloader)
        self.eval()
        best_threshold = 0.5
        whole_loss, predict_all, label_all = self.generate_predict(dataloader)
        from HINT.utils import plot_hist
        plt.clf()
        prefix_name = "./figure/" + self.save_name
        plot_hist(prefix_name, predict_all, label_all)

        def bootstrap(length, sample_num):
            idx = [i for i in range(length)]
            from random import choices
            bootstrap_idx = [choices(idx, k=length) for i in range(sample_num)]
            return bootstrap_idx
        results_lst = []
        bootstrap_idx_lst = bootstrap(len(predict_all), sample_num=sample_num)
        for bootstrap_idx in bootstrap_idx_lst:
            bootstrap_label = [label_all[idx] for idx in bootstrap_idx]
            bootstrap_predict = [predict_all[idx] for idx in bootstrap_idx]
            results = self.evaluation(bootstrap_predict, bootstrap_label, threshold=best_threshold)
            results_lst.append(results)
        self.train()
        auc = [results[0] for results in results_lst]
        f1score = [results[1] for results in results_lst]
        prauc_score = [results[2] for results in results_lst]
        print("PR-AUC   mean: "+str(np.mean(prauc_score))[:6], "std: "+str(np.std(prauc_score))[:6])
        print("F1       mean: "+str(np.mean(f1score))[:6], "std: "+str(np.std(f1score))[:6])
        print("ROC-AUC  mean: "+ str(np.mean(auc))[:6], "std: " + str(np.std(auc))[:6])

    def test(self, dataloader, return_loss=True, validloader=None):
        # if validloader is not None:
        # 	best_threshold = self.select_threshold_for_binary(validloader)
        self.eval()
        best_threshold = 0.5
        whole_loss, predict_all, label_all = self.generate_predict(dataloader)
        # from HINT.utils import plot_hist
        # plt.clf()
        # prefix_name = "./figure/" + self.save_name
        # plot_hist(prefix_name, predict_all, label_all)
        self.train()
        if return_loss:
            return whole_loss
        else:
            print_num = 5
            auc_score, f1score, prauc_score, precision, recall, accuracy, \
                predict_1_ratio, label_1_ratio = self.evaluation(
                    predict_all, label_all, threshold=best_threshold)
            print("ROC AUC: " + str(auc_score)[:print_num] + "\nF1: " + str(f1score)[:print_num]
                  + "\nPR-AUC: " + str(prauc_score)[:print_num]
                  + "\nPrecision: " + str(precision)[:print_num]
                  + "\nrecall: "+str(recall)[:print_num] +
                  "\naccuracy: "+str(accuracy)[:print_num]
                  + "\npredict 1 ratio: " + str(predict_1_ratio)[:print_num]
                  + "\nlabel 1 ratio: " + str(label_1_ratio)[:print_num])
            return auc_score, f1score, prauc_score, precision, recall, accuracy, predict_1_ratio, label_1_ratio

    def plot_learning_curve(self, train_loss_record, valid_loss_record):
        plt.plot(train_loss_record)
        plt.savefig("./figure/" + self.save_name + '_train_loss.jpg')
        plt.clf()
        plt.plot(valid_loss_record)
        plt.savefig("./figure/" + self.save_name + '_valid_loss.jpg')
        plt.clf()


class ADMET(nn.Sequential):
    def __init__(self, mpnn_model, device):
        super(ADMET, self).__init__()
        self.num = 5
        self.mpnn_model = mpnn_model
        self.device = device
        self.mpnn_dim = mpnn_model.mpnn_hidden_size
        self.admet_model = []
        self.global_embed_size = self.mpnn_dim
        self.highway_num_layer = 2
        for i in range(5):
            admet_fc = nn.Linear(self.mpnn_model.mpnn_hidden_size,
                                 self.global_embed_size).to(device)
            admet_highway = Highway(self.global_embed_size, self.highway_num_layer).to(device)
            self.admet_model.append(nn.ModuleList([admet_fc, admet_highway]))
        self.admet_model = nn.ModuleList(self.admet_model)

        self.admet_pred = nn.ModuleList(
            [nn.Linear(self.global_embed_size, 1).to(device) for i in range(5)])
        self.f = F.relu

        self.device = device
        self = self.to(device)

    def feed_lst_of_module(self, input_feature, lst_of_module):
        x = input_feature
        for single_module in lst_of_module:
            x = self.f(single_module(x))
        return x

    def forward(self, smiles_lst, idx):
        assert idx in list(range(5))
        '''
			xxxxxxxxxxxx
		'''
        embeds = self.mpnn_model.forward_smiles_lst_lst(smiles_lst)
        embeds = self.feed_lst_of_module(embeds, self.admet_model[idx])
        output = self.admet_pred[idx](embeds)
        return output

    def test(self, valid_loader):
        pass

    def learn(self, train_loader, valid_loader, idx):
        opt = torch.optim.Adam(self.parameters(), lr=self.lr, weight_decay=self.weight_decay)
        train_loss_record = []
        valid_loss = self.test(valid_loader, return_loss=True)
        valid_loss_record = [valid_loss]
        best_valid_loss = valid_loss
        best_model = deepcopy(self)

        for ep in tqdm(range(self.epoch)):
            for smiles_lst in train_loader:
                output = self.forward(smiles_lst).view(-1)  # 32, 1 -> 32, ||  label_vec 32,
                loss = self.loss(output, label_vec.float())
                train_loss_record.append(loss.item())
                opt.zero_grad()
                loss.backward()
                opt.step()
            valid_loss = self.test(valid_loader, return_loss=True)
            valid_loss_record.append(valid_loss)
            if valid_loss < best_valid_loss:
                best_valid_loss = valid_loss
                best_model = deepcopy(self)

        self = deepcopy(best_model)<|MERGE_RESOLUTION|>--- conflicted
+++ resolved
@@ -17,7 +17,6 @@
 
 
 class Interaction(nn.Sequential):
-<<<<<<< HEAD
     def __init__(self, molecule_encoder, disease_encoder, protocol_encoder,
                  device,
                  global_embed_size,
@@ -63,6 +62,11 @@
         icd_embed = self.disease_encoder.forward_code_lst3(icdcode_lst3)
         protocol_embed = self.protocol_encoder.forward(criteria_lst)
         return molecule_embed, icd_embed, protocol_embed
+	def forward_get_three_encoders(self, smiles_lst2, icdcode_lst3, criteria_lst):
+		molecule_embed = self.molecule_encoder.forward_smiles_lst_lst(smiles_lst2)
+		icd_embed = self.disease_encoder.forward_code_lst3(icdcode_lst3)
+		protocol_embed = self.protocol_encoder.forward(criteria_lst) #change to read preprocessing embedding
+		return molecule_embed, icd_embed, protocol_embed	
 
     def forward_encoder_2_interaction(self, molecule_embed, icd_embed, protocol_embed):
         encoder_embedding = torch.cat([molecule_embed, icd_embed, protocol_embed], 1)
@@ -115,29 +119,31 @@
         label_1_ratio = sum(label_all) / len(label_all)
         return auc_score, f1score, prauc_score, precision, recall, accuracy, predict_1_ratio, label_1_ratio
 
-    def testloader_to_lst(self, dataloader):
-        nctid_lst, label_lst, smiles_lst2, icdcode_lst3, criteria_lst = [], [], [], [], []
-        for nctid, label, smiles, icdcode, criteria in dataloader:
-            nctid_lst.extend(nctid)
-            label_lst.extend([i.item() for i in label])
-            smiles_lst2.extend(smiles)
-            icdcode_lst3.extend(icdcode)
-            criteria_lst.extend(criteria)
-        length = len(nctid_lst)
-        assert length == len(smiles_lst2) and length == len(icdcode_lst3)
-        return nctid_lst, label_lst, smiles_lst2, icdcode_lst3, criteria_lst, length
-
-    def generate_predict(self, dataloader):
-        whole_loss = 0
-        label_all, predict_all, nctid_all = [], [], []
-        for nctid_lst, label_vec, smiles_lst2, icdcode_lst3, criteria_lst in dataloader:
-            nctid_all.extend(nctid_lst)
-            label_vec = label_vec.to(self.device)
-            output = self.forward(smiles_lst2, icdcode_lst3, criteria_lst).view(-1)
-            loss = self.loss(output, label_vec.float())
-            whole_loss += loss.item()
-            predict_all.extend([i.item() for i in torch.sigmoid(output)])
-            label_all.extend([i.item() for i in label_vec])
+	def testloader_to_lst(self, dataloader):
+		nctid_lst, label_lst, smiles_lst2, icdcode_lst3, criteria_lst = [], [], [], [], []
+		for nctid, label, smiles, icdcode, criteria in dataloader:
+			nctid_lst.extend(nctid)
+			label_lst.extend([i.item() for i in label])
+			smiles_lst2.extend(smiles)
+			icdcode_lst3.extend(icdcode)
+			criteria_lst.extend(criteria) #change it to nctid list ? so we could map to the embedding
+		length = len(nctid_lst)
+		assert length == len(smiles_lst2) and length == len(icdcode_lst3)
+		return nctid_lst, label_lst, smiles_lst2, icdcode_lst3, criteria_lst, length 
+
+
+
+	def generate_predict(self, dataloader):
+		whole_loss = 0 
+		label_all, predict_all, nctid_all = [], [], []
+		for nctid_lst, label_vec, smiles_lst2, icdcode_lst3, criteria_lst in dataloader:
+			nctid_all.extend(nctid_lst)
+			label_vec = label_vec.to(self.device)
+			output = self.forward(smiles_lst2, icdcode_lst3, criteria_lst).view(-1)  
+			loss = self.loss(output, label_vec.float())
+			whole_loss += loss.item()
+			predict_all.extend([i.item() for i in torch.sigmoid(output)])
+			label_all.extend([i.item() for i in label_vec])
 
         return whole_loss, predict_all, label_all, nctid_all
 
@@ -261,253 +267,6 @@
                 best_f1 = f1score
                 best_threshold = threshold
         return best_threshold
-=======
-	def __init__(self, molecule_encoder, disease_encoder, protocol_encoder, 
-					device, 
-					global_embed_size, 
-					highway_num_layer,
-					prefix_name, 
-					epoch = 20,
-					lr = 3e-4, 
-					weight_decay = 0, 
-					):
-		super(Interaction, self).__init__()
-		self.molecule_encoder = molecule_encoder 
-		self.disease_encoder = disease_encoder 
-		self.protocol_encoder = protocol_encoder 
-		self.global_embed_size = global_embed_size 
-		self.highway_num_layer = highway_num_layer 
-		self.feature_dim = self.molecule_encoder.embedding_size + self.disease_encoder.embedding_size + self.protocol_encoder.embedding_size
-		self.epoch = epoch 
-		self.lr = lr 
-		self.weight_decay = weight_decay 
-		self.save_name = prefix_name + '_interaction'
-
-		self.f = F.relu
-		self.loss = nn.BCEWithLogitsLoss()
-
-		##### NN 
-		self.encoder2interaction_fc = nn.Linear(self.feature_dim, self.global_embed_size).to(device)
-		self.encoder2interaction_highway = Highway(self.global_embed_size, self.highway_num_layer).to(device)
-		self.pred_nn = nn.Linear(self.global_embed_size, 1)
-
-		self.device = device 
-		self = self.to(device)
-
-	def feed_lst_of_module(self, input_feature, lst_of_module):
-		x = input_feature
-		for single_module in lst_of_module:
-			x = self.f(single_module(x))
-		return x
-
-	def forward_get_three_encoders(self, smiles_lst2, icdcode_lst3, criteria_lst):
-		molecule_embed = self.molecule_encoder.forward_smiles_lst_lst(smiles_lst2)
-		icd_embed = self.disease_encoder.forward_code_lst3(icdcode_lst3)
-		protocol_embed = self.protocol_encoder.forward(criteria_lst) #change to read preprocessing embedding
-		return molecule_embed, icd_embed, protocol_embed	
-
-	def forward_encoder_2_interaction(self, molecule_embed, icd_embed, protocol_embed):
-		encoder_embedding = torch.cat([molecule_embed, icd_embed, protocol_embed], 1)
-		# interaction_embedding = self.feed_lst_of_module(encoder_embedding, [self.encoder2interaction_fc, self.encoder2interaction_highway])
-		h = self.encoder2interaction_fc(encoder_embedding)
-		h = self.f(h)
-		h = self.encoder2interaction_highway(h)
-		interaction_embedding = self.f(h)
-		return interaction_embedding 
-
-	def forward(self, smiles_lst2, icdcode_lst3, criteria_lst):
-		molecule_embed, icd_embed, protocol_embed = self.forward_get_three_encoders(smiles_lst2, icdcode_lst3, criteria_lst)
-		interaction_embedding = self.forward_encoder_2_interaction(molecule_embed, icd_embed, protocol_embed)
-		output = self.pred_nn(interaction_embedding)
-		return output ### 32, 1
-
-	def evaluation(self, predict_all, label_all, threshold = 0.5):
-		import pickle, os
-		from sklearn.metrics import roc_curve, precision_recall_curve
-		with open("predict_label.txt", 'w') as fout:
-			for i,j in zip(predict_all, label_all):
-				fout.write(str(i)[:4] + '\t' + str(j)[:4]+'\n')
-		auc_score = roc_auc_score(label_all, predict_all)
-		figure_folder = "figure"
-		#### ROC-curve 
-		fpr, tpr, thresholds = roc_curve(label_all, predict_all, pos_label=1)
-		# roc_curve =plt.figure()
-		# plt.plot(fpr,tpr,'-',label=self.save_name + ' ROC Curve ')
-		# plt.legend(fontsize = 15)
-		#plt.savefig(os.path.join(figure_folder,name+"_roc_curve.png"))
-		#### PR-curve
-		precision, recall, thresholds = precision_recall_curve(label_all, predict_all)
-		# plt.plot(recall,precision, label = self.save_name + ' PR Curve')
-		# plt.legend(fontsize = 15)
-		# plt.savefig(os.path.join(figure_folder,self.save_name + "_pr_curve.png"))
-		label_all = [int(i) for i in label_all]
-		float2binary = lambda x:0 if x<threshold else 1
-		predict_all = list(map(float2binary, predict_all))
-		f1score = f1_score(label_all, predict_all)
-		prauc_score = average_precision_score(label_all, predict_all)
-		# print(predict_all)
-		precision = precision_score(label_all, predict_all)
-		recall = recall_score(label_all, predict_all)
-		accuracy = accuracy_score(label_all, predict_all)
-		predict_1_ratio = sum(predict_all) / len(predict_all)
-		label_1_ratio = sum(label_all) / len(label_all)
-		return auc_score, f1score, prauc_score, precision, recall, accuracy, predict_1_ratio, label_1_ratio 
-
-	def testloader_to_lst(self, dataloader):
-		nctid_lst, label_lst, smiles_lst2, icdcode_lst3, criteria_lst = [], [], [], [], []
-		for nctid, label, smiles, icdcode, criteria in dataloader:
-			nctid_lst.extend(nctid)
-			label_lst.extend([i.item() for i in label])
-			smiles_lst2.extend(smiles)
-			icdcode_lst3.extend(icdcode)
-			criteria_lst.extend(criteria) #change it to nctid list ? so we could map to the embedding
-		length = len(nctid_lst)
-		assert length == len(smiles_lst2) and length == len(icdcode_lst3)
-		return nctid_lst, label_lst, smiles_lst2, icdcode_lst3, criteria_lst, length 
-
-
-
-	def generate_predict(self, dataloader):
-		whole_loss = 0 
-		label_all, predict_all, nctid_all = [], [], []
-		for nctid_lst, label_vec, smiles_lst2, icdcode_lst3, criteria_lst in dataloader:
-			nctid_all.extend(nctid_lst)
-			label_vec = label_vec.to(self.device)
-			output = self.forward(smiles_lst2, icdcode_lst3, criteria_lst).view(-1)  
-			loss = self.loss(output, label_vec.float())
-			whole_loss += loss.item()
-			predict_all.extend([i.item() for i in torch.sigmoid(output)])
-			label_all.extend([i.item() for i in label_vec])
-
-		return whole_loss, predict_all, label_all, nctid_all
-
-	def bootstrap_test(self, dataloader, sample_num = 20):
-		# if validloader is not None:
-		# 	best_threshold = self.select_threshold_for_binary(validloader)
-		self.eval()
-		best_threshold = 0.5 
-		whole_loss, predict_all, label_all, nctid_all = self.generate_predict(dataloader)
-		from HINT.utils import plot_hist
-		plt.clf()
-		prefix_name = "./figure/" + self.save_name 
-		plot_hist(prefix_name, predict_all, label_all)		
-		def bootstrap(length, sample_num):
-			idx = [i for i in range(length)]
-			from random import choices 
-			bootstrap_idx = [choices(idx, k = length) for i in range(sample_num)]
-			return bootstrap_idx 
-		results_lst = []
-		bootstrap_idx_lst = bootstrap(len(predict_all), sample_num = sample_num)
-		for bootstrap_idx in bootstrap_idx_lst: 
-			bootstrap_label = [label_all[idx] for idx in bootstrap_idx]		
-			bootstrap_predict = [predict_all[idx] for idx in bootstrap_idx]
-			results = self.evaluation(bootstrap_predict, bootstrap_label, threshold = best_threshold)
-			results_lst.append(results)
-		self.train() 
-		auc = [results[0] for results in results_lst]
-		f1score = [results[1] for results in results_lst]
-		prauc_score = [results[2] for results in results_lst]
-		print("PR-AUC   mean: "+str(np.mean(prauc_score))[:6], "std: "+str(np.std(prauc_score))[:6])
-		print("F1       mean: "+str(np.mean(f1score))[:6], "std: "+str(np.std(f1score))[:6])
-		print("ROC-AUC  mean: "+ str(np.mean(auc))[:6], "std: " + str(np.std(auc))[:6])
-
-		for nctid, label, predict in zip(nctid_all, label_all, predict_all):
-			if (predict > 0.5 and label == 0) or (predict < 0.5 and label == 1):
-				print(nctid, label, str(predict)[:5])
-
-		nctid2predict = {nctid:predict for nctid, predict in zip(nctid_all, predict_all)} 
-		pickle.dump(nctid2predict, open('results/nctid2predict.pkl', 'wb'))
-		return nctid_all, predict_all 
-
-	def ongoing_test(self, dataloader, sample_num = 20):
-		self.eval()
-		best_threshold = 0.5 
-		whole_loss, predict_all, label_all, nctid_all = self.generate_predict(dataloader) 
-		self.train() 
-		return nctid_all, predict_all 
-		
-
-
-
-	def test(self, dataloader, return_loss = True, validloader=None):
-		# if validloader is not None:
-		# 	best_threshold = self.select_threshold_for_binary(validloader)
-		self.eval()
-		best_threshold = 0.5 
-		whole_loss, predict_all, label_all, nctid_all = self.generate_predict(dataloader)
-		# from HINT.utils import plot_hist
-		# plt.clf()
-		# prefix_name = "./figure/" + self.save_name 
-		# plot_hist(prefix_name, predict_all, label_all)
-		self.train()
-		if return_loss:
-			return whole_loss
-		else:
-			print_num = 5
-			auc_score, f1score, prauc_score, precision, recall, accuracy, \
-			predict_1_ratio, label_1_ratio = self.evaluation(predict_all, label_all, threshold = best_threshold)
-			print("ROC AUC: " + str(auc_score)[:print_num] + "\nF1: " + str(f1score)[:print_num] \
-				 + "\nPR-AUC: " + str(prauc_score)[:print_num] \
-				 + "\nPrecision: " + str(precision)[:print_num] \
-				 + "\nrecall: "+str(recall)[:print_num] + "\naccuracy: "+str(accuracy)[:print_num] \
-				 + "\npredict 1 ratio: " + str(predict_1_ratio)[:print_num] \
-				 + "\nlabel 1 ratio: " + str(label_1_ratio)[:print_num])
-			return auc_score, f1score, prauc_score, precision, recall, accuracy, predict_1_ratio, label_1_ratio 
-
-	def learn(self, train_loader, valid_loader, test_loader):
-		opt = torch.optim.Adam(self.parameters(), lr = self.lr, weight_decay = self.weight_decay)
-		train_loss_record = [] 
-		valid_loss = self.test(valid_loader, return_loss=True)
-		valid_loss_record = [valid_loss]
-		best_valid_loss = valid_loss
-		best_model = deepcopy(self)
-		for ep in tqdm(range(self.epoch)):
-			for nctid_lst, label_vec, smiles_lst2, icdcode_lst3, criteria_lst in train_loader:
-				label_vec = label_vec.to(self.device)
-				output = self.forward(smiles_lst2, icdcode_lst3, criteria_lst).view(-1)  #### 32, 1 -> 32, ||  label_vec 32,
-				loss = self.loss(output, label_vec.float())
-				train_loss_record.append(loss.item())
-				opt.zero_grad() 
-				loss.backward() 
-				opt.step()
-			valid_loss = self.test(valid_loader, return_loss=True)
-			valid_loss_record.append(valid_loss)
-			if valid_loss < best_valid_loss:
-				best_valid_loss = valid_loss 
-				best_model = deepcopy(self)
-
-		self.plot_learning_curve(train_loss_record, valid_loss_record)
-		self = deepcopy(best_model)
-		auc_score, f1score, prauc_score, precision, recall, accuracy, predict_1_ratio, label_1_ratio = self.test(test_loader, return_loss = False, validloader = valid_loader)
-
-
-	def plot_learning_curve(self, train_loss_record, valid_loss_record):
-		plt.plot(train_loss_record)
-		plt.savefig("./figure/" + self.save_name + '_train_loss.jpg')
-		plt.clf() 
-		plt.plot(valid_loss_record)
-		plt.savefig("./figure/" + self.save_name + '_valid_loss.jpg')
-		plt.clf() 
-
-	def select_threshold_for_binary(self, validloader):
-		_, prediction, label_all, nctid_all = self.generate_predict(validloader)
-		best_f1 = 0
-		for threshold in prediction:
-			float2binary = lambda x:0 if x<threshold else 1
-			predict_all = list(map(float2binary, prediction))
-			f1score = precision_score(label_all, predict_all)        
-			if f1score > best_f1:
-				best_f1 = f1score 
-				best_threshold = threshold
-		return best_threshold 
-
-
-
-
-
-
-
->>>>>>> 4bbf30ca
 
 
 class HINTModel_multi(Interaction):
