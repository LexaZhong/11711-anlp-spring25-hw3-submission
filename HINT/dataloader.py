'''

(I). Trial_Dataset for prediction
(II). Trial_Dataset_Complete for interpretation
(III). SMILES lst
(IV). disease lst icd-code

'''

import csv
import os

import torch
from molecule_encode import smiles2mpnnfeature
from protocol_encode import load_sentence_2_vec, protocol2feature
from torch.utils import data
from torch.utils.data.dataloader import default_collate
<<<<<<< HEAD
=======
from HINT.molecule_encode import smiles2mpnnfeature
from HINT.protocolGPT_encode import load_sentence_2_vec
>>>>>>> 4bbf30ca

sentence2vec = load_sentence_2_vec()


class Trial_Dataset(data.Dataset):
    def __init__(self, nctid_lst, label_lst, smiles_lst, icdcode_lst, criteria_lst):
        self.nctid_lst = nctid_lst
        self.label_lst = label_lst
        self.smiles_lst = smiles_lst
        self.icdcode_lst = icdcode_lst
        self.criteria_lst = criteria_lst

    def __len__(self):
        return len(self.nctid_lst)

    def __getitem__(self, index):
        return self.nctid_lst[index], self.label_lst[index], self.smiles_lst[index], self.icdcode_lst[index], self.criteria_lst[index]
    # smiles_lst[index] is list of smiles


class Trial_Dataset_Complete(Trial_Dataset):
    def __init__(self, nctid_lst, status_lst, why_stop_lst, label_lst, phase_lst,
                 diseases_lst, icdcode_lst, drugs_lst, smiles_lst, criteria_lst):
        Trial_Dataset.__init__(self, nctid_lst, label_lst, smiles_lst, icdcode_lst, criteria_lst)
        self.status_lst = status_lst
        self.why_stop_lst = why_stop_lst
        self.phase_lst = phase_lst
        self.diseases_lst = diseases_lst
        self.drugs_lst = drugs_lst

    def __getitem__(self, index):
        return self.nctid_lst[index], self.status_lst[index], self.why_stop_lst[index], self.label_lst[index], self.phase_lst[index], \
            self.diseases_lst[index], self.icdcode_lst[index], self.drugs_lst[index], self.smiles_lst[index], self.criteria_lst[index]


class ADMET_Dataset(data.Dataset):
    def __init__(self, smiles_lst, label_lst):
        self.smiles_lst = smiles_lst
        self.label_lst = label_lst

    def __len__(self):
        return len(self.smiles_lst)

    def __getitem__(self, index):
        return self.smiles_lst[index], self.label_lst[index]


def admet_collate_fn(x):
    smiles_lst = [i[0] for i in x]
    label_vec = default_collate([int(i[1]) for i in x])  # shape n,
    return [smiles_lst, label_vec]


def smiles_txt_to_lst(text):
    """
            "['CN[C@H]1CC[C@@H](C2=CC(Cl)=C(Cl)C=C2)C2=CC=CC=C12', 'CNCCC=C1C2=CC=CC=C2CCC2=CC=CC=C12']"
    """
    text = text[1:-1]
    lst = [i.strip()[1:-1] for i in text.split(',')]
    return lst


<<<<<<< HEAD
def icdcode_text_2_lst_of_lst(text):
    text = text[2:-2]
    lst_lst = []
    for i in text.split('", "'):
        i = i[1:-1]
        lst_lst.append([j.strip()[1:-1] for j in i.split(',')])
    return lst_lst

=======
def trial_collate_fn(x):
	nctid_lst = [i[0] for i in x]     ### ['NCT00604461', ..., 'NCT00788957'] 
	label_vec = default_collate([int(i[1]) for i in x])  ### shape n, 
	smiles_lst = [smiles_txt_to_lst(i[2]) for i in x]
	icdcode_lst = [icdcode_text_2_lst_of_lst(i[3]) for i in x]
	criteria_lst = [sentence2vec[str(nctid)] for nctid in nctid_lst]
	return [nctid_lst, label_vec, smiles_lst, icdcode_lst, criteria_lst]

def trial_complete_collate_fn(x):
	nctid_lst = [i[0] for i in x]     ### ['NCT00604461', ..., 'NCT00788957'] 
	status_lst = [i[1] for i in x]
	why_stop_lst = [i[2] for i in x]
	label_vec = default_collate([int(i[3]) for i in x])  ### shape n, 
	phase_lst = [i[4] for i in x]
	diseases_lst = [i[5] for i in x]
	icdcode_lst = [icdcode_text_2_lst_of_lst(i[6]) for i in x]
	drugs_lst = [i[7] for i in x]
	smiles_lst = [smiles_txt_to_lst(i[8]) for i in x]
	criteria_lst = [sentence2vec[str(nctid)] for nctid in nctid_lst]
	return [nctid_lst, status_lst, why_stop_lst, label_vec, phase_lst, diseases_lst, icdcode_lst, drugs_lst, smiles_lst, criteria_lst]

def csv_three_feature_2_dataloader(csvfile, shuffle, batch_size):
	with open(csvfile, 'r') as csvfile:
		rows = list(csv.reader(csvfile, delimiter=','))[1:]
	## nctid,status,why_stop,label,phase,diseases,icdcodes,drugs,smiless,criteria
	nctid_lst = [row[0] for row in rows]
	label_lst = [row[3] for row in rows]
	icdcode_lst = [row[6] for row in rows]
	drugs_lst = [row[7] for row in rows]
	smiles_lst = [row[8] for row in rows]
	criteria_lst = [row[9] for row in rows] 
	dataset = Trial_Dataset(nctid_lst, label_lst, smiles_lst, icdcode_lst, criteria_lst)
	data_loader = data.DataLoader(dataset, batch_size = batch_size, shuffle = shuffle, collate_fn = trial_collate_fn)
	return data_loader
>>>>>>> 4bbf30ca

def trial_collate_fn(x):
    nctid_lst = [i[0] for i in x]  # ['NCT00604461', ..., 'NCT00788957']
    label_vec = default_collate([int(i[1]) for i in x])  # shape n,
    smiles_lst = [smiles_txt_to_lst(i[2]) for i in x]
    icdcode_lst = [icdcode_text_2_lst_of_lst(i[3]) for i in x]
    criteria_lst = [protocol2feature(i[4], sentence2vec) for i in x]
    return [nctid_lst, label_vec, smiles_lst, icdcode_lst, criteria_lst]


def trial_complete_collate_fn(x):
    nctid_lst = [i[0] for i in x]  # ['NCT00604461', ..., 'NCT00788957']
    status_lst = [i[1] for i in x]
    why_stop_lst = [i[2] for i in x]
    label_vec = default_collate([int(i[3]) for i in x])  # shape n,
    phase_lst = [i[4] for i in x]
    diseases_lst = [i[5] for i in x]
    icdcode_lst = [icdcode_text_2_lst_of_lst(i[6]) for i in x]
    drugs_lst = [i[7] for i in x]
    smiles_lst = [smiles_txt_to_lst(i[8]) for i in x]
    criteria_lst = [protocol2feature(i[9], sentence2vec) for i in x]
    return [nctid_lst, status_lst, why_stop_lst, label_vec, phase_lst, diseases_lst, icdcode_lst, drugs_lst, smiles_lst, criteria_lst]


def csv_three_feature_2_dataloader(csvfile, shuffle, batch_size, num_workers):
    with open(csvfile, 'r') as csvfile:
        rows = list(csv.reader(csvfile, delimiter=','))[1:]
    # nctid,status,why_stop,label,phase,diseases,icdcodes,drugs,smiless,criteria
    nctid_lst = [row[0] for row in rows]
    label_lst = [row[3] for row in rows]
    icdcode_lst = [row[6] for row in rows]
    drugs_lst = [row[7] for row in rows]
    smiles_lst = [row[8] for row in rows]
    criteria_lst = [row[9] for row in rows]
    dataset = Trial_Dataset(nctid_lst, label_lst, smiles_lst, icdcode_lst, criteria_lst)
    data_loader = data.DataLoader(dataset, batch_size=batch_size, num_workers=num_workers,
                                  shuffle=shuffle, collate_fn=trial_collate_fn)
    return data_loader


def csv_three_feature_2_complete_dataloader(csvfile, shuffle, batch_size):
    with open(csvfile, 'r') as csvfile:
        rows = list(csv.reader(csvfile, delimiter=','))[1:]
    nctid_lst = [row[0] for row in rows]
    status_lst = [row[1] for row in rows]
    why_stop_lst = [row[2] for row in rows]
    label_lst = [row[3] for row in rows]
    phase_lst = [row[4] for row in rows]
    diseases_lst = [row[5] for row in rows]
    icdcode_lst = [row[6] for row in rows]
    drugs_lst = [row[7] for row in rows]
    smiles_lst = [row[8] for row in rows]
    new_drugs_lst, new_smiles_lst = [], []
    criteria_lst = [row[9] for row in rows]
    dataset = Trial_Dataset_Complete(nctid_lst, status_lst, why_stop_lst, label_lst, phase_lst,
                                     diseases_lst, icdcode_lst, drugs_lst, smiles_lst, criteria_lst)
    data_loader = data.DataLoader(dataset, batch_size=batch_size,
                                  shuffle=shuffle, collate_fn=trial_complete_collate_fn)
    return data_loader


def smiles_txt_to_2lst(smiles_txt_file):
    with open(smiles_txt_file, 'r') as fin:
        lines = fin.readlines()
    smiles_lst = [line.split()[0] for line in lines]
    label_lst = [int(line.split()[1]) for line in lines]
    return smiles_lst, label_lst


def generate_admet_dataloader_lst(batch_size):
    datafolder = "data/ADMET/cooked/"
    name_lst = ["absorption", 'distribution', 'metabolism', 'excretion', 'toxicity']
    dataloader_lst = []
    for i, name in enumerate(name_lst):
        train_file = os.path.join(datafolder, name + '_train.txt')
        test_file = os.path.join(datafolder, name +'_valid.txt')
        train_smiles_lst, train_label_lst = smiles_txt_to_2lst(train_file)
        test_smiles_lst, test_label_lst = smiles_txt_to_2lst(test_file)
        train_dataset = ADMET_Dataset(smiles_lst=train_smiles_lst, label_lst=train_label_lst)
        test_dataset = ADMET_Dataset(smiles_lst=test_smiles_lst, label_lst=test_label_lst)
        train_dataloader = data.DataLoader(train_dataset, batch_size=batch_size, shuffle=True)
        test_dataloader = data.DataLoader(test_dataset, batch_size=batch_size, shuffle=False)
        dataloader_lst.append((train_dataloader, test_dataloader))
    return dataloader_lst

# ## x is a list, len(x)=batch_size, x[i] is tuple, len(x[0])=5
# def mpnn_feature_collate_func(x):
# 	return [torch.cat([x[j][i] for j in range(len(x))], 0) for i in range(len(x[0]))]


# def mpnn_collate_func(x):
# 	#print("len(x) is ", len(x)) ## batch_size
# 	#print("len(x[0]) is ", len(x[0])) ## 3--- data_process_loader.__getitem__
# 	mpnn_feature = [i[0] for i in x]
# 	#print("len(mpnn_feature)", len(mpnn_feature), "len(mpnn_feature[0])", len(mpnn_feature[0]))
# 	mpnn_feature = mpnn_feature_collate_func(mpnn_feature)
# 	from torch.utils.data.dataloader import default_collate
# 	x_remain = [i[1:] for i in x]
# 	x_remain_collated = default_collate(x_remain)
# 	return [mpnn_feature] + x_remain_collated<|MERGE_RESOLUTION|>--- conflicted
+++ resolved
@@ -15,11 +15,8 @@
 from protocol_encode import load_sentence_2_vec, protocol2feature
 from torch.utils import data
 from torch.utils.data.dataloader import default_collate
-<<<<<<< HEAD
-=======
 from HINT.molecule_encode import smiles2mpnnfeature
 from HINT.protocolGPT_encode import load_sentence_2_vec
->>>>>>> 4bbf30ca
 
 sentence2vec = load_sentence_2_vec()
 
@@ -82,7 +79,6 @@
     return lst
 
 
-<<<<<<< HEAD
 def icdcode_text_2_lst_of_lst(text):
     text = text[2:-2]
     lst_lst = []
@@ -91,7 +87,7 @@
         lst_lst.append([j.strip()[1:-1] for j in i.split(',')])
     return lst_lst
 
-=======
+
 def trial_collate_fn(x):
 	nctid_lst = [i[0] for i in x]     ### ['NCT00604461', ..., 'NCT00788957'] 
 	label_vec = default_collate([int(i[1]) for i in x])  ### shape n, 
@@ -99,6 +95,7 @@
 	icdcode_lst = [icdcode_text_2_lst_of_lst(i[3]) for i in x]
 	criteria_lst = [sentence2vec[str(nctid)] for nctid in nctid_lst]
 	return [nctid_lst, label_vec, smiles_lst, icdcode_lst, criteria_lst]
+
 
 def trial_complete_collate_fn(x):
 	nctid_lst = [i[0] for i in x]     ### ['NCT00604461', ..., 'NCT00788957'] 
@@ -112,43 +109,6 @@
 	smiles_lst = [smiles_txt_to_lst(i[8]) for i in x]
 	criteria_lst = [sentence2vec[str(nctid)] for nctid in nctid_lst]
 	return [nctid_lst, status_lst, why_stop_lst, label_vec, phase_lst, diseases_lst, icdcode_lst, drugs_lst, smiles_lst, criteria_lst]
-
-def csv_three_feature_2_dataloader(csvfile, shuffle, batch_size):
-	with open(csvfile, 'r') as csvfile:
-		rows = list(csv.reader(csvfile, delimiter=','))[1:]
-	## nctid,status,why_stop,label,phase,diseases,icdcodes,drugs,smiless,criteria
-	nctid_lst = [row[0] for row in rows]
-	label_lst = [row[3] for row in rows]
-	icdcode_lst = [row[6] for row in rows]
-	drugs_lst = [row[7] for row in rows]
-	smiles_lst = [row[8] for row in rows]
-	criteria_lst = [row[9] for row in rows] 
-	dataset = Trial_Dataset(nctid_lst, label_lst, smiles_lst, icdcode_lst, criteria_lst)
-	data_loader = data.DataLoader(dataset, batch_size = batch_size, shuffle = shuffle, collate_fn = trial_collate_fn)
-	return data_loader
->>>>>>> 4bbf30ca
-
-def trial_collate_fn(x):
-    nctid_lst = [i[0] for i in x]  # ['NCT00604461', ..., 'NCT00788957']
-    label_vec = default_collate([int(i[1]) for i in x])  # shape n,
-    smiles_lst = [smiles_txt_to_lst(i[2]) for i in x]
-    icdcode_lst = [icdcode_text_2_lst_of_lst(i[3]) for i in x]
-    criteria_lst = [protocol2feature(i[4], sentence2vec) for i in x]
-    return [nctid_lst, label_vec, smiles_lst, icdcode_lst, criteria_lst]
-
-
-def trial_complete_collate_fn(x):
-    nctid_lst = [i[0] for i in x]  # ['NCT00604461', ..., 'NCT00788957']
-    status_lst = [i[1] for i in x]
-    why_stop_lst = [i[2] for i in x]
-    label_vec = default_collate([int(i[3]) for i in x])  # shape n,
-    phase_lst = [i[4] for i in x]
-    diseases_lst = [i[5] for i in x]
-    icdcode_lst = [icdcode_text_2_lst_of_lst(i[6]) for i in x]
-    drugs_lst = [i[7] for i in x]
-    smiles_lst = [smiles_txt_to_lst(i[8]) for i in x]
-    criteria_lst = [protocol2feature(i[9], sentence2vec) for i in x]
-    return [nctid_lst, status_lst, why_stop_lst, label_vec, phase_lst, diseases_lst, icdcode_lst, drugs_lst, smiles_lst, criteria_lst]
 
 
 def csv_three_feature_2_dataloader(csvfile, shuffle, batch_size, num_workers):
